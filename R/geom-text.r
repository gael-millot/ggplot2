#' Textual annotations.
#'
#' @section Aesthetics:
#' \Sexpr[results=rd,stage=build]{ggplot2:::rd_aesthetics("geom", "text")}
#'
#' @section Alignment:
#' You can modify text alignment with the \code{vjust} and \code{hjust}
#' aesthetics. These can either be a number between 0 (right/bottom) and
#' 1 (top/left) or a character ("left", "middle", "right", "bottom", "center",
#' "top"). There are two special alignments: "inward" and "outward".
#' Inward always aligns text towards the center, and outward aligns
#' it away from the center
#'
#' @inheritParams geom_point
#' @param parse If TRUE, the labels will be parsed into expressions and
#'   displayed as described in ?plotmath
#' @param nudge_x,nudge_y Horizontal and vertical adjustment to nudge labels by.
#'   Useful for offseting text from points, particularly on discrete scales.
#' @param check_overlap If \code{TRUE}, text that overlaps previous text in the
#'   same layer will not be plotted. A quick and dirty way
#' @export
#' @examples
#' p <- ggplot(mtcars, aes(wt, mpg, label = rownames(mtcars)))
#'
#' p + geom_text()
#' # Avoid overlaps
#' p + geom_text(check_overlap = TRUE)
#' # Change size of the label
#' p + geom_text(size = 10)
#'
#' # Set aesthetics to fixed value
#' p + geom_point() + geom_text(hjust = 0, nudge_x = 0.05)
#' p + geom_point() + geom_text(vjust = 0, nudge_y = 0.5)
#' p + geom_point() + geom_text(angle = 45)
#' \dontrun{
#' p + geom_text(family = "Times New Roman")
#' }
#'
#' # Add aesthetic mappings
#' p + geom_text(aes(colour = factor(cyl)))
#' p + geom_text(aes(colour = factor(cyl))) +
#'   scale_colour_discrete(l = 40)
#'
#' p + geom_text(aes(size = wt))
#' # Scale height of text, rather than sqrt(height)
#' p + geom_text(aes(size = wt)) + scale_radius(range = c(3,6))
#'
#' # You can display expressions by setting parse = TRUE.  The
#' # details of the display are described in ?plotmath, but note that
#' # geom_text uses strings, not expressions.
#' p + geom_text(aes(label = paste(wt, "^(", cyl, ")", sep = "")),
#'   parse = TRUE)
#'
#' # Add a text annotation
#' p +
#'   geom_text() +
#'   annotate("text", label = "plot mpg vs. wt", x = 2, y = 15, size = 8, colour = "red")
#'
<<<<<<< HEAD
#' # Justification -------------------------------------------------------------
#' df <- data.frame(
#'   x = c(1, 1, 2, 2, 1.5),
#'   y = c(1, 2, 1, 2, 1.5),
#'   text = c("bottom-left", "bottom-right", "top-left", "top-right", "center")
#' )
#' ggplot(df, aes(x, y)) +
#'   geom_text(aes(label = text))
#' ggplot(df, aes(x, y)) +
#'   geom_text(aes(label = text), vjust = "inward", hjust = "inward")
geom_text <- function(mapping = NULL, data = NULL, stat = "identity",
                      position = "identity", parse = FALSE, ...,
                      nudge_x = 0, nudge_y = 0, check_overlap = FALSE) {

  if (!missing(nudge_x) || !missing(nudge_y)) {
    if (!missing(position)) {
      stop("Specify either `position` or `nudge_x`/`nudge_y`", call. = FALSE)
    }

    position <- position_nudge(nudge_x, nudge_y)
  }

  GeomText$new(mapping = mapping, data = data, stat = stat, position = position,
    parse = parse, check_overlap = check_overlap, ...)
=======
#' # Use qplot instead
#' qplot(wt, mpg, data = mtcars, label = rownames(mtcars),
#'    geom=c("point", "text"))
#' qplot(wt, mpg, data = mtcars, label = rownames(mtcars), size = wt) +
#'   geom_text(colour = "red")
#'
#' # You can specify family, fontface and lineheight
#' p <- ggplot(mtcars, aes(x=wt, y=mpg, label=rownames(mtcars)))
#' p + geom_text(fontface=3)
#' p + geom_text(aes(fontface=am+1))
#' p + geom_text(aes(family=c("serif", "mono")[am+1]))
#' }
geom_text <- function (mapping = NULL, data = NULL, stat = "identity", position = "identity",
parse = FALSE, show_guide = NA,...) {
  GeomText$new(mapping = mapping, data = data, stat = stat, position = position,
  parse = parse, show_guide = show_guide,...)
>>>>>>> 0260d06f
}

GeomText <- proto(Geom, {
  objname <- "text"

  draw_groups <- function(., ...) .$draw(...)

  draw <- function(., data, scales, coordinates, ..., parse = FALSE,
                   na.rm = FALSE, check_overlap = FALSE) {
    data <- remove_missing(data, na.rm,
      c("x", "y", "label"), name = "geom_text")

    lab <- data$label
    if (parse) {
      lab <- parse(text = lab)
    }

    coords <- coord_transform(coordinates, data, scales)
    if (is.character(coords$vjust)) {
      coords$vjust <- compute_just(coords$vjust, coords$y)
    }
    if (is.character(coords$hjust)) {
      coords$hjust <- compute_just(coords$hjust, coords$x)
    }

    textGrob(
      lab,
      coords$x, coords$y, default.units = "native",
      hjust = coords$hjust, vjust = coords$vjust,
      rot = coords$angle,
      gp = gpar(
        col = alpha(coords$colour, coords$alpha),
        fontsize = coords$size * .pt,
        fontfamily = coords$family,
        fontface = coords$fontface,
        lineheight = coords$lineheight
      ),
      check.overlap = check_overlap
    )
  }

  draw_legend <- function(., data, ...) {
    data <- aesdefaults(data, .$default_aes(), list(...))
    textGrob(
      "a", 0.5, 0.5,
      rot = data$angle,
      gp = gpar(
        col = alpha(data$colour, data$alpha),
        fontsize = data$size * .pt
      )
    )
  }


  default_stat <- function(.) StatIdentity
  required_aes <- c("x", "y", "label")
  default_aes <- function(.) aes(colour = "black", size = 5, angle = 0,
    hjust = 0.5, vjust = 0.5, alpha = NA, family = "", fontface = 1,
    lineheight = 1.2)
  guide_geom <- function(x) "text"

})

compute_just <- function(just, x) {
  inward <- just == "inward"
  just[inward] <- c("left", "middle", "right")[just_dir(x[inward])]
  outward <- just == "outward"
  just[outward] <- c("right", "middle", "left")[just_dir(x[outward])]

  unname(c(left = 0, center = 0.5, right = 1,
    bottom = 0, middle = 0.5, top = 1)[just])
}

just_dir <- function(x, tol = 0.001) {
  out <- rep(2L, length(x))
  out[x < 0.5 - tol] <- 1L
  out[x > 0.5 + tol] <- 3L
  out
}<|MERGE_RESOLUTION|>--- conflicted
+++ resolved
@@ -56,7 +56,6 @@
 #'   geom_text() +
 #'   annotate("text", label = "plot mpg vs. wt", x = 2, y = 15, size = 8, colour = "red")
 #'
-<<<<<<< HEAD
 #' # Justification -------------------------------------------------------------
 #' df <- data.frame(
 #'   x = c(1, 1, 2, 2, 1.5),
@@ -69,7 +68,8 @@
 #'   geom_text(aes(label = text), vjust = "inward", hjust = "inward")
 geom_text <- function(mapping = NULL, data = NULL, stat = "identity",
                       position = "identity", parse = FALSE, ...,
-                      nudge_x = 0, nudge_y = 0, check_overlap = FALSE) {
+                      nudge_x = 0, nudge_y = 0, check_overlap = FALSE,
+                      show_guide = NA) {
 
   if (!missing(nudge_x) || !missing(nudge_y)) {
     if (!missing(position)) {
@@ -78,27 +78,8 @@
 
     position <- position_nudge(nudge_x, nudge_y)
   }
-
   GeomText$new(mapping = mapping, data = data, stat = stat, position = position,
-    parse = parse, check_overlap = check_overlap, ...)
-=======
-#' # Use qplot instead
-#' qplot(wt, mpg, data = mtcars, label = rownames(mtcars),
-#'    geom=c("point", "text"))
-#' qplot(wt, mpg, data = mtcars, label = rownames(mtcars), size = wt) +
-#'   geom_text(colour = "red")
-#'
-#' # You can specify family, fontface and lineheight
-#' p <- ggplot(mtcars, aes(x=wt, y=mpg, label=rownames(mtcars)))
-#' p + geom_text(fontface=3)
-#' p + geom_text(aes(fontface=am+1))
-#' p + geom_text(aes(family=c("serif", "mono")[am+1]))
-#' }
-geom_text <- function (mapping = NULL, data = NULL, stat = "identity", position = "identity",
-parse = FALSE, show_guide = NA,...) {
-  GeomText$new(mapping = mapping, data = data, stat = stat, position = position,
-  parse = parse, show_guide = show_guide,...)
->>>>>>> 0260d06f
+    parse = parse, check_overlap = check_overlap, show_guide = show_guide, ...)
 }
 
 GeomText <- proto(Geom, {
