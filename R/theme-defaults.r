--- conflicted
+++ resolved
@@ -27,13 +27,8 @@
     legend.title =       theme_text(family = base_family, size = base_size * 0.8, face = "bold", hjust = 0),
     legend.title.align = NULL,
     legend.position =    "right",
-<<<<<<< HEAD
     legend.direction =   NULL,
     legend.box =         NULL,
-=======
-    legend.direction =   NA,
-    legend.box =         NA,
->>>>>>> 709a172c
 
     panel.background =   theme_rect(fill = "grey90", colour = NA),
     panel.border =       theme_blank(),
@@ -80,13 +75,8 @@
     legend.title =       theme_text(family = base_family, size = base_size * 0.8, face = "bold", hjust = 0),
     legend.title.align = NULL,
     legend.position =    "right",
-<<<<<<< HEAD
     legend.direction =   NULL,
     legend.box =         NULL,
-=======
-    legend.direction =   NA,
-    legend.box =         NA,
->>>>>>> 709a172c
 
     panel.background =   theme_rect(fill = "white", colour = NA),
     panel.border =       theme_rect(fill = NA, colour = "grey50"),
