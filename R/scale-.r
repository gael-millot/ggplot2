--- conflicted
+++ resolved
@@ -224,15 +224,8 @@
 }
 
 #' @S3method scale_map discrete
-<<<<<<< HEAD
-scale_map.discrete <- function(scale, x) {
-  limits <- scale_limits(scale)
-
+scale_map.discrete <- function(scale, x, limits = scale_limits(scale)) {
   n <- sum(!is.na(limits))
-=======
-scale_map.discrete <- function(scale, x, limits = scale_limits(scale)) {
-  n <- length(limits)
->>>>>>> 574e38ce
   pal <- scale$palette(n)
 
   if (is.null(names(pal))) {
