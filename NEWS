ggplot2 1.0.1.9xxx
----------------------------------------------------------------

<<<<<<< HEAD
* `geom_label()` works like `geom_text()` but draws a solid background
  behind each label (#1039).

* `stat_bindot()` has been removed because it's so tightly coupled to
  `geom_dotplot()`. If you happened to use `stat_bindot()`, just change to
  `geom_dotplot()` (#1194).

* Character labels in `facet_grid()` are no longer (incorrectly) coerced into
  factors. This caused problems with custom label functions (#1070).

* `scale_y_continuous()` now also transforms the `lower`, `middle` and `upper`
  aesthetics used by `geom_boxplot()`: this only affects
  `geom_boxplot(stat = "identity")` (#1020).

* `stat_summary_hex()` and `stat_summary2d()` no longer passes `...` on to their
  summary functions - instead they have a new argument `fun.args`, a list
  of arguments to pass on.

* The internals of positions have been cleaned up considerably. You're unlikely
  to notice any external changes, although the documentation should be a little
  less confusing since positions now don't list parameters they never use.

* You can now suppress the appearance of an axis/legend title (and the space
  that would allocated for it) with `NULL` in the `scale_` function. To
  use the default lable, use `waiver()` (#1145).

* `geom_bin2d()` will now let you specify one dimension's breaks exactly,
  without touching the other dimension's default breaks at all (#1126).

* `labels = NULL` now works with `guide_legend()` and `guide_colorbar()`.
  (#1175, #1183).

* Improved documentation for `aes()`, `layer()` and many geoms and scales. I've
  tried to reduce the use of `...` so that you can see all the documentation in
  one place rather than having to navigate through multiple pages. Use
  of `qplot()` in examples has been minimised (#1123, @hrbrmstr). Tighly
  linked geoms and stats (e.g. `geom_boxplot()` and `stat_boxplot()`) are
  now documented in the same file so you can see all the arguments in one
  place.

* `geom_abline()`, `geom_hline()` and `geom_vline()` have been rewritten to
  have simpler behaviour and be more consistent:

    * `stat_abline()`, `stat_hline()` and `stat_vline()` have been removed:
      these were never suitable for use other than with `geom_abline()` etc
      and were not documented.

    * `geom_abline()`, `geom_vline()` and `geom_hline()` are bound to
      `stat_identity()` and `position_identity()`

    * Intercept parameters can no longer be set to a function.

    * They are all documented in one file, since they are so closely related.

* Scales no longer round data points to improve performance of colour
  palettes. Instead the scales package now uses a much faster colour
  interpolation algorithm (#1022).

* `scale_x_date()` now clips dates outside the limits in the same way as
  `scale_x_continuous()` (#1090)

* The `stat` and `position` arguments to `qplot()` have been deprecated.

* The movies dataset has been moved into its own package, ggplot2movies,
  because it was large and not terribly useful. If you've used the movies
  dataset, you'll now need to explicitly load the package with
  `library(ggplot2movies)`.

* The default legend will now allocate multiple rows (if vertical) or
  columns (if horizontal) in order to make a legend that is more likely to
  fit on the screen. You can override with the `nrow`/`ncol` arguments
  to `guide_legend()`

    ```R
    p <- ggplot(mpg, aes(displ,hwy, colour = model)) + geom_point()
    p
    p + theme(legend.position = "bottom")
    p + guides(colour = guide_legend(ncol = 1))
    ```

* `lims()` makes it easy to set the limits of any axis (#1138).

* Switched away from proto and reference class objects to ggproto. This makes it
  easier to extend ggplot2, because ggproto supports clean cross-package
  inheritance.

* `stat_function` computed the function with the transformed (not
  original data) values. This caused the computed values to be wrong
  if a different scale, other than untransformed continuous, was
  used. Function is now evaluted in original data scale
  values. (@BrianDiggs, #1011)

* Fixed segment annotations not transforming with scales (@BrianDiggs, #859)

* `geom_point()` changes the default shape from 16 to 19 - this has a
  better display on the default linux graphics device. (It's very slightly
  smaller than the old point, but it should affect any graphics significantly)

* `theme_minimal()` got slightly more minimal by removing the axis ticks:
  labels now line up beneath the grid lines (@tomschloss, #1084)

* `ggsave()` has been simplified a little to make it easier to maintain.
  It no longer checks that you're printing a ggplot2 object (so now also
  works with any grid grob) (#970), and always requires a filename.
  Parameter `device` now supports character argument to specify which supported
  device to use ('pdf', 'png', 'jpeg', etc.), for when it cannot be correctly
  inferred from the file extension (for example when a temporary filename is
  supplied server side in shiny apps) (@sebkopf, #939)
=======
* Add access to the new `direction` argument of `scales::brewer_pal` and
  simplify changing the order of colours for `scale_*_brewer` and
  `scale_*_distiller` (@jiho, #1139)
>>>>>>> 851154f3

* `facet_wrap()` more carefully checks its `nrow` and `ncol` arguments
  to ensure that they're specified correctly (@richierocks, #962)

* Improved the calculation of segments needed to draw the curve representing
  a line when plotted in polar coordinates. In some cases, the last segment
  of a multi-segment line was not drawn (@BrianDiggs, #952)

* All datasets have class `tbl_df` so if you also use dplyr, you won't
  accidentally print all the data. `economics` has been brought up to date to
  2015-04-01.

* All instances of partial matched dollar expressions were removed (@jimhester,
  #1134)

* `geom_text()` gains `nudge_x` and `nudge_y` arguments to offset labels from
  the x & y position (#1120). `check_overlap = TRUE` provides a simple
  resolution to label overplotting (#1039). `hjust` and `vjust` can now
  be character vectors: "left", "center", "right", "bottom", "middle", "top".
  New options include "inward" and "outward" which align text towards and
  away from the center of the plot respectively.

* `geom_crossbar()` sets grouping correctly so you can display multiple
  crossbars on one plot. It also makes the default `fatten` argument a little
  bigger to make the middle line more obvious (#1125).

* `guide_colorbar()` no longer fails when the legend is empty - previously
  this often masked misspecifications elsewhere in the plot (#967)

* `Geom`, `Stat` and `Position` are now exported, making it easier to create
  new geoms, stats and positions in other packages (#989).

* `facet_grid()` and `facet_wrap()` gain a `switch` argument that
  allows the facet titles to be displayed near the axes. They then act
  as axes subtitles. Can be set to "x", "y" or "both" (the latter only
  for grids) to control which label strips are switched. (@lionel-)

* New `theme_void()`, which is completely empty. Useful for plots with non
  standard coordinates or for producing numerical drawings with R. (@jiho, #976)

* New `geom_curve()` that adds curved lines, similar to `geom_segment()`.
  (@veraanadi, #1088)

* New `validate = FALSE` parameter to `theme()` makes it possible to turn off
  validation, and hence store arbitrary additional data in the themes.
  (@tdhock, #1121)

* Create correct legend for continuous color even if there is only one color
  (@krlmlr, #943)

* Position adjustments no longer warn about potentially varying ranges
  because the problem rarely occurs in practice and there are currently a
  lot of false positives since I don't understand exactly what FP criteria
  I should be testing.

* New dark-backgrounded theme, `theme_dark()`, meant to make colours pop out
  (@jiho, #1018)

* `aes_string()` now only parses character inputs. This problems bugs when
  using it with numbers and non default `OutDec` settings (#1045).

* `cut_number()` gives error message if insufficient data values to
  produce requested bins (#1046).

* `facet_wrap()` and `facet_grid()` now allow you to use non-standard
  variable names (provided that they surrounded by backticks) (#1067)

* Add `position_nudge()` for slightly off setting labels (or other geoms)
  from their corresponding points (#1109).

* All defunct functions and arguments have been removed.

* `stat_bin()` now defaults to using counts instead of proportions.
  `geom_count()` provides a convenient alias.

* `scale_size()` now maps values to _area_, not radius. Use `scale_radius()`
  if you want the old behaviour (not recommended, except perhaps for lines).

* `ggplot()` now captures the parent frame to use for evaluation,
  rather than always defaulting to the global environment. This should
  make ggplot more suitable to use in more situations (e.g. with knitr)

* Tweaked default `theme_grey()` background colour from grey90 to grey92:
  this makes the background recede into the background a little more.

* Bumped the default `size` for `geom_smooth()` up to 1. To continue to use
  the previous size, set `size = 0.5`. `geom_smooth()` gains explicit
  `method`, `se` and `formula` arguments to make it easier to see what the
  most important options are.

* `geom_histogram()` gains `binwidth`, `origin` and `right` arguments so you
  can see the most important arguments to the underlying `stat_bin()`
  computation.

* `geom_jitter()` gains `width` and `height` arguments to make it easier
  to control the amount of jittering without using the lengthy
  `position_jitter()` function (#1116)

* ggplot2 now exports `alpha()` from the scales package. This means you
  don't need to do `library(scales)` or `scales::alpha()` to access that
  handy function (#1107).

* new theme setting `panel.ontop` (logical) allows placing background elements
  (e.g., gridlines) on top of data. Usually used with blank or transparent
  `panel.background`.  (@noamross. #551)

* Add `stroke` aesthetic to `geom_point` controlling the stroke width of the
  border for shape types 21 - 25 (#1133, @SeySayux). Like `size`, the unit
  of stroke is `mm`. A point with `size = 5, stroke = 5` will be 10 mm wide.
  (#1142)

* `override.aes` now works with American aesthetic spelling, e.g. color

* Fixed `strip_dots` to work with anonymous functions within calculated
  aesthetics (e.g. `aes(sapply(..density.., function(x) mean(x))))`
  (#1154, @NikNakk)

ggplot2 1.0.1
----------------------------------------------------------------

* Fixes to pass `R CMD check --run-donttest` in R-devel.

* Improvements to order of colours and legend display for continuous colour
  scales extracted from colorbrewer palettes by `scale_*_distiller()` (@jiho, 1076)

ggplot2 1.0.0
----------------------------------------------------------------

NEW FEATURES

* New coordinate system for small scale maps. `coord_quickmap()` computes and
  sets the correct aspect ratio between one degree of latitude and one degree
  of longitude at the centre of the plotted region. It does not perform full
  fledged mapping projection as `coord_map()` does and therefore is much
  faster. Yet, it gives a correct approximation for small scale maps (a few
  degrees in either direction) at medium to low latitudes (@jiho, #922).

* `geom_boxplot` gain new `varwidth` argument for controlling whether or not
  the width of boxplots should be proportional to the size of the groups
  (@tsieger, #927).

* `position_jitterdodge()` combines `position_jitter()` and `position_dodge()`,
  allowing the user to plot and align points generated by e.g. `geom_point()`
  with those generated by a dodged `geom_boxplot()`. See
  `example(position_jitterdodge)` for a potential usage. (@kevinushey, #932)

* Allow specifying only one of the limits in a scale and use the automatic
  calculation of the other limit by passing NA to to the limit function,
  `xlim()` or `ylim()` (@jimhester, #557).

* Allow to use brewer palettes for continuous scales, through the new
  `scale_fill/colour_distiller()` functions (@jiho, #925).

* `stat_ellipse()` adds data ellipses. It supports bivariate normal and t distributions,
  as well as a euclidian distance circle. (@jofrhwld, #926)

* Add new themes: `theme_linedraw()` is similar to `theme_bw()` but with
  truly only white and black elements and spacing between elements identical
  to `theme_gray`. `theme_light` is similar but with light gray box and axes
  around the plot, to emphasise content more (@jiho, #923)

* new theme settings panel.margin.x and panel.margin.y (units) allow
  specifying horizontal and vertical gap between panels in facetted plots (for
  both grid and wrap).  (Kirill Müller. Fixes #839)

* Fix vertical justification for rotated text.  This will change the appearance
  of plots that use textual elements that are rotated by 90° or 270° and have a
  `vjust` parameter other than the default 0.5; the interpretation of `vjust`
  and `hjust` is now the same for both rotated and non-rotated text elements
  (0 = top/left, 1 = bottom/right, 0.5 = centered).  (@krlmlr, #883)

* Added helper function `labeller()` for formatting faceting values.
  (@stefanedwards, #910). Added `label_wrap_gen` based on
  https://github.com/hadley/ggplot2/wiki/labeller#writing-new-labellers
  (@stefanedwards, #910)

BUG FIXES AND MINOR IMPROVEMENTS

* `aes()` no more treats variables like `a..x..b` as a calculated aesthetic.
  (@krlmlr, #834.)

* New `aes_q()` function to generate aesthetic specifications from
  quoted calls/names. `aes_string()` uses names `x` and `y` for first
  two unnamed arguments.

* `fortify.SpatialPolygonsDataFrame()` now calls `polygons` without
  requiring the `sp` to be loaded first (@seancarmody, #879).

* The outliers of `geom_boxplot()` use the default colour, size and shape from
  `geom_point()`. Changing the defaults of `geom_point()` with
  `update_geom_defaults()` will apply the same changes to the outliers of
  `geom_boxplot()`. Changing the defaults for the outliers was previously not
  possible. (@ThierryO, #757)

* `geom_dotplot()` now works with `qplot()`. (@rasmusab. Fixes #825)

* Marginal improvements to `theme_bw()` and `theme_classic()` (@jiho, #934)

* `stat_smooth()` checks for `method = "auto"` and `method = "glm"` in
  a safer way.

* Add `"none"` to documentation of `theme()` for parameter `legend.position`
  (@krlmlr, #829).

REMOVED FUNCTIONALITY

* `ggpcp()`, `ggfluctuation()`, `ggmissing()`, `ggstructure()`, and
  `ggorder()` are now defunct and have been removed.

ggplot2 0.9.3.1
----------------------------------------------------------------

BUG FIXES

* The theme element `legend.box.just` now can be set. It was not properly
  recognized before.

* `stat_density2d` previously resulted in errors when geom="polygon". This
  is fixed. (Fixes #741 and #749)

* `annotation_logticks` previously drew one set of logticks for each group,
  and inherited aesthetic mappings like colour. It no longer does this. (Fixes
  #767)

* Plots with geom_crossbar not display correct symbol in legend. (Fixes #768)

* Grouping is no longer set automatically by `stat_summary()`, allowing for
  summary paths. This reverts a change made for 0.9.3. (Fixes #732 and #739)

ggplot2 0.9.3
----------------------------------------------------------------

* The `plotmatrix` function has been deprecated and prints a warning
  message.

* `stat_bin` now produces warning messages when it is used with set or
  mapped y values. Previously, it was possible to use `stat_bin` and
  also set/map y values; if there was one y value per group, it would
  display the y values from the data, instead of the counts of cases for
  each group. This usage is deprecated and will be removed in a future
  version of ggplot2. (Winston Chang. Fixes #632)

* Several small changes were made so that ggplot2 is compatible with
  plyr <= 1.7.1 as well as plyr > 1.7.1.

* `geom_polygon` draws multiple polygons as a single grob instead of as
  separate grobs. This results in much better performance. For example,
  drawing a world map is about 12 times faster. (Winston Chang. Fixes #666)

MINOR FEATURES

* A new theme `theme_minimal` has been added. This theme is based on
  `theme_bw`, but does not have outlines around many of the rectangular
  elements. (Baptiste Auguie)

* A new theme `theme_classic` has been added. This theme has is based on
  `theme_bw`. It has x and y axis lines, but no box around the plotting area
  and no grid lines. (Thanks to David Kahle)

* `geom_segment` allows setting `lineend`. (Jean-Olivier Irisson)

* `ggsave` raises an error when making images larger than 50x50 inches.
  This prevents accidentally creating extremely large bitmap images that
  hang R and eat up memory. (Winston Chang. Fixes #517)

* `train_cartesian` and `train_trans` are no longer memoized. Previously
  the results of these functions were saved and so they would not
  respond changes in the operating environment, such as a change in
  locale. (Winston Chang. Fixes #592)

* In `stat_ydensity` and `geom_violin`, the `scale` argument now accepts
  the value "width", for equal widths. Additionally `scale="equal"` has
  been deprecated, in favor of "area". (Jean-Olivier Irisson)

* `stat_quantile` now supports `rqss`.

* `scale_size_area` has been added as a replacement for `scale_area`. This
  makes the naming more consistent. The new scale also by default makes the
  area of points proportional to the value, which is different from what
  `scale_area` does. (Fixes #635)

* Functions now have gradual deprecation behavior with the `gg_dep` function.

* Scales for required but missing aesthetics (x and y) are now automatically
  added. (Fixes #676)

* `geom_crossbar` previous raised a warning when notches were used and the
  notches went outside the hinges. This has been changed to a message.

BUG FIXES

* With `geom_segment`, when a variable mapped to `linetype` had an NA
  value, it would raise an error. This is now fixed. (Winston Chang.
  Fixes #623)

* When using `coord_map` with some projections, latitude lines wrapped
  around the globe and added extra lines. (Winston Chang. Fixes #562)

* `stat_summary` now calculates a unique value at each x. (Winston
  Chang. Fixes #622)

* Colorbar guides now supports language objects returned from functions
  like `math_format()`, and will render them as expressions. (Kohske
  Takahashi)

* When using `coord_polar`, NA or NaN values caused errors. They are now
  ignored instead. (Winston Chang)

* Text theme elements used in `guide_legend`, such as `label.theme`, caused
  confusing errors when the angle wasn't set. Now it produces a more
  informative error message.

* Theme elements now have their subclass listed first, before the `element`
  class. (Thanks to Jeffrey Arnold)

* Previously when free scales were used with non-cartesian coords, they just
  wouldn't work. Now ggplot throws an error with an informative message.
  (Fixes #673)

* `geom_dotplot` previously worked with `position="dodge", but did not work
  when using `position=position_dodge()`. It now works with both. (Fixes
  #709)

* For linetype scales, NA values previously caused errors. Now `na.value`
  for linetype scales defaults to "blank". (Fixes #711)

ggplot2 0.9.2.1
----------------------------------------------------------------

BUG FIXES

* find_global now searches for objects in the namespace environment
  instead of the package environment. This fixes problems when ggplot2
  is imported to another package but not attached.

ggplot2 0.9.2
----------------------------------------------------------------

THEME SYSTEM

* The theme system has been completely rewritten. (Winston Chang)

* The functions `theme_text`, `theme_line`, and so on have been renamed to
  `element_text`, `element_line`, and so on.

* The `opts()` function has been renamed to `theme()`.

* To set the plot title, use `labs(title = "...")` or `ggtitle("...")
  instead of `opts(title = "...")`.

* Elements are now just lists of properties, instead of functions that
  return grobs.

* Theme elements now can inherit properties. For example, `axis.title.x`
  inherits properties from `axis.title`, which in turn inherits from
  `text`. The inheritance tree is stored in ggplot2::.element_tree.

* Theme objects can now be added to each other with `+`, without a ggplot
  object. There is also a new `%replace%` operator for adding theme
  objects together.

* Vertical and horizontal grid lines can now be controlled independently,
  with `axis.grid.major.x`, `axis.grid.major.y` (and the same for minor);
  `axis.ticks.x` and `axis.ticks.y`; and `axis.line.x` and `axis.line.y`.

* The `size` property of theme elements can be defined relative to the
  parent objects, using the `rel()` function.

MINOR FEATURES

* ggplot2 now uses the external gtable package instead of internal gtable
  functions.

* The condition that set parameters (e.g. `colour = "red"`) could only be of
  length one has been relaxed - they may now be of length one, or exactly the
  same length as the data. Recycling is not done because it makes it harder to
  spot problems. This makes `annotate` considerably more flexible. (Fixes
  #489)

* `stat_contour` is now somewhat faster

* new stat class `stat_ecdf` that shows empirical cumulative distribution
  function. (Kohske Takahashi)

* Dependency on `gpclib` removed, and `fortify.SpatialPolygonsDataFrame` will
  now use `rgeos` if available - this is particularly useful if you're not
  able to use the non-free `gpclib`.

* `ggsave` now supports emf output files.

* all "template" plots (`plotmatrix`, `ggorder` etc) have been deprecated and
  will be removed in a future version. These plots are poorly tested and
  poorly supported and really belong in a separate package.

* The default guide for continuous color/fill scale is now colourbar.
  (Kohske Takahashi. Fixes #555)

* The arrowhead of geom-path and geom-segment with `arrow = TRUE` is
  now filled with the same colour as the path.

* The algorithm for calculating breaks locations has been changed from
  `pretty_breaks()` to `extended_breaks()` from the 'labeling' package
  by Justin Talbot. (Winston Chang. Fixes #580)

* `scale_type`, the function used to pick which type of scale should be
   used for a given type of input variable is now an S3 generic. That
   means that if you want to add a new default type of scale you can
   provide a method - it should return a string giving the name of the
   scale to use (e.g. "continuous", "discrete", "date")

* When there are multiple guides (legends), the order that they are
  displayed can now be controlled manually. (Kohske Takahashi. Fixes
  #470)

* When a scale for a given aesthetic is added to a plot more than once,
  display a message indicating that the first scale will be replaced.
  (Winston Chang. Fixes #518)

DOCUMENTATION

* All geoms and stats now document their aesthetics. (Thanks to joranE.
  Fixes #447)

BUG FIXES

* `scale_x_continuous` now respects `na.value` (Fixes #522)

* `geom_map` now correctly uses set aesthetics (e.g. `colour = "green"`)

* Setting breaks outside the limits of the x or y axis no longer causes
  errors. (Kohske Takahashi. Fixes #552)

* `facet_locate` no longer evaluates unneeded expressions. (Winston
  Chang. Fixes #565)

* `annotation_map` now gets group id from munched data. (Winston Chang.
  Fixes #568)

* `geom_raster` now supports alpha. (Kohske Takahashi. Fixes #596)

* Both axis lines are now drawn above the plotting area panel.
  (Winston Chang. Fixes #585)

* The jitter resolution is now correctly calculated when the data
  does _not_ include zero. (Thanks to Karl Ove Hufthammer. Fixes #572)

* Legend icons for `geom_boxplot` now display linetype. (Kohske
  Takahashi. Fixes #608)

* Facets now appear in the correct order when layers with different
  factor levels are added. (Winston Chang. Fixes #543)

* Distances in polar coordinates are calculated along spiral arcs,
  instead of straight-line distance. (Winston Chang. Fixes #471)

* `fortify.SpatialPolygonsDataFrame` now uses the correct ordering.
  (Charlotte Wickham. Fixes #434)

* `stat_vline` and `stat_hline` no longer throw errors when
  `xintercept` and `yintercept` are passed to them. (Winston Chang.
  Fixes #624)

ggplot2 0.9.1
----------------------------------------------------------------

MINOR FEATURES

* `ggstructure` and `ggorder`, which call `ggpcp`, no longer have a
  `scale` argument since `ggpcp` does not have one.

* built in datasets have been checked to make sure they use characters,
  factors and ordered factors appropriately

* `geom_raster` and `annotation_raster` gain new `interpolate` argument for
  controlling whether or not rasters are interpolated

* Added `plot` as an alias for `print` for ggplot objects.

* Visual tests have been moved to /visual_test and modified to work with the
  vtest package. (Thanks to Winston Chang)

* `geom_dotplot`: now supports stacking. It uses `stackgroups = TRUE` instead
  of the usual position="stack", for technical reasons. It also will stack in
  the x direction when binning along the y axis. (Thanks to Winston Chang)

* `geom_rug` now allows control over which sides to put the rug lines, with
  the `sides` argument. (Thanks to Winston Chang)

* `annotation_logticks`: a new geom that adds tick marks on the inside of the
  plotting rectangle that have diminishing spacing for log-10 axes. (Thanks
  to Winston Chang)

* Coordinate expansion is now handled by an interaction of the scale and
  coord, rather than by the scale only. Also, the `wise` argument is no
  longer needed. (Thanks to Winston Chang and Kohske Takahashi)

BUG FIXES

* `facet_grid` no longer drops duplicate cases (Fixes #443)

* `munch_range` properly reports the x and y range. (Thanks to Winston Chang)

* `stat_bin2d` handles data with NA in the position variables. Error was
  triggered when scale was limited to a range smaller than the range of
  the data. (Bug reported by Tao Gao; diagnosed and fixed by Brian Diggs)

* `scale_*_identity` will now produce a legend when `guide = "legend"` and no
  breaks or labels are supplied (Fixes #453)

* `geom_map` now works with `coord_map` (Fixes #480)

* discrete scales now accept named vectors of labels again (Fixes #427)

* `geom_raster` works better with categorical input (Fixes #463)

* `qplot` no longer uses non-standard evaluation for geom/stat arguments - it
  doesn't seem to be needed and was causing problems when qplot was used in
  special environments (e.g. in knitr) (Fixes #377)

* `coord_train.polar` and `coord_train.trans` remove NAs from breaks.
  (Thanks to Winston Chang. Fixes #422)

* Theta breaks with `coord_polar` have equal angular spacing. (Thanks to
  Winston Chang and Kohske Takahashi. Fixes #288)

* Empty data frames are now handled correctly: layers with empty data are
  dropped silently, instead of inheriting data from the plot. (Thanks to
  Winston Chang. Fixes #31, #332, #506 and #507)

* The alpha value of set colours is now preserved by default. To return to the
  old behaviour, set `alpha = 1`. (Fixes #475)

* `scale_*_manual` will throw an error if you have too few values. (Fixes
  #512)

* `facet_wrap` gets the `as.table` argument back. (Fixes #497)

* `resolution` now returns 1 when range is zero. (Fixes #526)

* Titles are displayed above legend when legend is on top. (Thanks to
  Kohske Takahashi. Fixes #432)

* Specifying breaks outside coord limits works. (Thanks to Kohske Takahashi.
  Fixes #430)

* `renames_aes` now uses exact matching instead of partial matching. (Thanks
  to Winston Chang. Fixes #529)

* `labs()` now works with American spellings. (Thanks to Winston Chang.
  Fixes #521)

* `stat_density2d` sets the limits for `kde2d` from the limits of the x and
  y scales. (Thanks to Winston Chang)

ggplot2 0.9.0
----------------------------------------------------------------

NEW FEATURES

* `annotation_custom`: a new geom intended for use as static annnotations that
  are the same in every panel. Can be used to add inset plots, tables, and
  other grid-based decorations inside the plot area (Contributed by Baptiste
  Auguié).

* `geom_map`: a new special case of `geom_polygon` useful when you are drawing
  maps, particularly choropleth maps. It is matched with `annotation_map`, an
  even faster special case when you want the same map drawn in each panel.

* `geom_raster` is a special case of `geom_tile` for equally sized rectangular
  tiles. It uses the raster functionality of R graphics devices for massively
  increased speed and much decreased file sizes. It is matched with
  `annotation_raster`, an even faster special case, for when you want to draw
  the same raster in each panel.

* `geom_violin`: an implementation of violin plots, which are a way of
  visualizing kernel density estimates. (Thanks to Winston Chang)

* `geom_dotplot`: dot plots, as described in Wilkinson (1999). To bin the
  data, it uses `stat_bindot` to bin the data, which has two methods: histodot
  and dot-density. Histodot binning uses fixed-width bins just like
  `stat_bin`, while dot-density binning uses variable-width bins. A new grob,
  `grob_dotstack` is used to render the dots. (Thanks to Winston Chang)

* New fortify methods have been added for objects produced by the `multcomp`
  package.

* `stat_summary2d` and `stat_summary_hex`. These are work like `stat_bin2d`
  and stat_binhex but allow any summarisation function (instead of just
  count). They are 2d analogs of `stat_summary`

* `facet_grid`: The space argument now supports `free_x` and `free_y` next to
  `free` and `fixed, this allows the user to adjust the spatial scaling of the
  facets in either the x or y direction. This is especially useful when the
  scales are very different. In this case space = `free` could make some
  facets very small. (Thanks to Willem Ligtenberg)

DOCUMENTATION

* Thorough clean up and checking, including documenting all arguments, adding
  systematic cross-references, and adding commonly requested examples. Thanks
  to Jake Russ and Dennis Murphy for the help.

* Complete series of aesthetics pages (grouped subsets of aesthetics) with
  examples of how to use the major ones, see e.g. `?fill`, `?shape`, `?x`,

* Added a complete list of theme opts with usage examples in `?opts`

* Added "translate" pages to demonstrate usage between qplot and ggplot, GPL,
  base and lattice graphics: `?translate_qplot_base`, `?translate_qplot_gpl`,
  `?translate_qplot_lattice`, `?translate_qplot_ggplot`,

SCALES

* Scales have been rewritten to use the new `scales` package, which does a
  much better job at defining what a scale is and making it easier for you to
  create your own scales. Scales should now behave much more consistently, and
  it should be easier for me to add new features in the future.

* `breaks` parameter can now be a function, which will be passed the scale
  limits and expected to return a character vector of breaks

* `labels` parameter can now be a function - this replaces the previous
  formatter function that only some scales possessed, and the `major` argument
  to the data time scales. This function should take a vector of breaks as
  input, and return a character vector or list of expressions as output. See
  `comma_format`, `dollar_format`, `percent_format`, `scientific_format`,
  `parse_format` and `math_format` for examples

* Transformations are now provided by the scales package - see `?trans_new`
  for list of available transformations, and how to create your own. The
  transformations in this package should do a better job at computing default
  breaks.

* Transformations for continuous scales are now detected automatically when
  the default scales are added. This ensures that dates and date times will
  display correctly when used for any aesthetic - previously they only worked
  with position scales. The system is now also easier to extend to new types
  of continuous data that you might want to plot.  (Fixes #48)

* All scales now accept a `na.value` parameter which provides an aesthetic
  value to be used for `NA` values in the data. Colour/fill scales default to
  grey, which should stand out as different from non-missing values.

* The new `oob` (out of bounds) parameter controls how scales deals with
  values outside the limits. The default action is `censor` - see `clip` for
  another option.

* Only `scale_x_log10`, `scale_x_sqrt` and `scale_x_reverse` provided as
  convenience functions for x and y scales. Use e.g. `scale_x_continuous(trans
  = "log")` to access others

* `set_default_scale` has been removed. If you want to change the default
  scale for an aesthetic, just create a function called
  `scale_aesthetic_continuous` or `scale_aesthetic_discrete` that returns the
  scale that you want.  For example:

      p <- qplot(mpg, wt, data = mtcars, colour = factor(cyl))
      p
      scale_colour_discrete <- scale_colour_brewer
      p

* Scales now automatically shrink to what is actually displayed on the plot,
  not the underlying data used for statistical transformation. If you want the
  old behaviour, supply `shrink = FALSE` to the facetting specification.
  (Fixes #125)

* `scale_colour_gradient` and `scale_fill_gradient` now use a colour scheme
  with constant hue but varying chroma and luminance. This is better because
  it creates a natural ordering inline with the order of the colour values.

FACETS

* Converted from proto to S3 objects, and class methods (somewhat) documented
  in `facet.r`. This should make it easier to develop new types of facetting
  specifications.

* The new `facet_null` specification is applied in the default case of no
  faceting. This special case is implemented more efficiently and results in
  substantial performance improvements for non-facetted plots.

* Facetting variables will no longer interfere with aesthetic mappings -
  `facet_wrap(~ colour)` will no longer affect the colour of points.

DEVELOPMENT

* ggplot2 has moved away from the two (!!) homegrown documentation systems
  that it previously relied on, and now uses roxygen extensively. The current
  downside is that this means that ggplot2 website can no longer be updated,
  but I hope work with the `helpr` package will resolve that shortly.

* ggplot2 now uses a `NAMESPACE`, and only exports functions that should be
  user visible - this should make it play considerably more nicely with other
  packages in the R ecosystem. Note that this means you now need to explicitly
  load `plyr` (and other packages) if you are using them elsewhere in your
  code.

* ggplot2 now has a start on a set of automated tests. As this test suite
  expands it will help me ensure that bugs stay fixed, and that old bugs don't
  come back in new versions. A test suite also gives me more confidence when
  I'm modifying code, which should help with general code quality.

COORDS

* Converted from proto to S3 objects, and class methods (somewhat) documented
  in `coord.r`. This should make it easier to develop new types of coordinate
  systems.

* Added a new method `coord_range` for finding the x and y range even after
  coordinates have been transformed to other names (eg., theta and r). (Thanks
  to Winston Chang)

RENDERING

* When printing a ggplot2 object, the rendered plot information is returned
  invisibly. You can capture this with (e.g.) `x <- print(qplot(mpg, wt, data
  = mtcars))` and in the future will be able to use it to get information
  about the plot computations, such as the range of all the scales, and the
  exact data that is plotted.

* Drawing a plot takes place in three documented steps: `ggplot_build` which
  creates a list of data frames ready for rendering builds, `ggplot_gtable`
  which creates a `gtable` of grobs, and `grid.draw` which renders the grobs
  on screen. Each of these returns a data structure which should be useful for
  understanding and modifying the rendered plot. This is still a work in
  progress, so please ask questions if anything is confusing.

* The `drop` and `keep` parameters to `ggsave` and `print.ggplot` have been
  dropped, as the data structure returned by `ggplot_gtable` is sufficiently
  rich enough to remove the need for them.

* Axis labels are now centred underneath the panels (not the whole plot), and
  stick close to the panels regardless of the aspect ratio.

GUIDES

* Guides (particularly legends) have been rewritten by Kohske Takahashi to
  provide considerably more layout flexibility.

* `guide_legend` now supports multi-row/column legend and reversed order,
  gives more flexible positioning of title and label, and can override
  aesthetics settings. This is useful, for example, when alpha value in a
  panel is very low but you want to show vivid legend.

* `guide_colorbar` is a guide specially for continuous colour scales as
  produced by colour and fill scales.

MINOR CHANGES

* `geom_text` now supports `fontfamily`, `fontface`, and `lineheight`
  aesthetics for finer control over text display. (Thanks to Kohske Takahashi
  for the patch. Fixes #60)

* `collide`, which powers `position_dodge` and `position_stack`, now does not
  error on single x values (Thanks to Brian Diggs for a fix. #157)

* `...` in `ggplot` now passed on to `fortify` method when used with an object
  other than a data frame

* `geom_boxplot`: outlier colour and shape now default to values set by the
  aesthetic mapping (thanks to suggestion by Ben Bolker), the width of the
  median line is now `fatten` times the width of the other lines (thanks to
  suggestion by Di Cook), and the line type can now be set. Notched box
  plots are now supported by setting `notch = TRUE` (thanks to Winston Chang
  for the patch).

* `ggsave` can work with cm and mm `units` (Thanks to patch from Jean-Olivier
  Irisson)

* `scale_shape` finally returns an error when you try and use it with a
  continuous variable

* `stat_contour` no longer errors if all breaks outside z range (fixes #195).

* `geom_text` remove rows with missing values with warning (fixes #191)

* New generic function `autoplot` for the creation of complete plots
  specific to a given data structure. Default implementation throws
  an error. It is designed to have implementations provided by other
  packages.  (Thanks to suggestion by Brian Diggs)

* `ggpcp` loses the `scale` argument because it relied on reshape(1) code

* `map_data` passes `...` on to `maps::map` (Fixes #223)

* `coord_fixed` accepts `xlim` and `ylim` parameters to zoom in on x and y
  scales (Fixes #91)

* ggplot2 will occasionally display a useful hint or tip on startup.  Use
  `suppressPackageStartupMessages` to eliminate

* `stat_binhex` uses correct bin width for computing y axis bounds. (Fixes
  #299, thanks to Dave Henderson for bug report and fix.)

* `stat_smooth` now adjusts confidence intervals from `loess` using a
  t-based approximation

* `stat_smooth` reports what method is used when method is "auto". It also
  picks the method based on the size of the largest group, not individually by
  group. (Thanks to Winston Chang)

* `stat_bin` and `geom_histogram` now use right-open, left-closed intervals by
  default. Use `right = TRUE` to return to previous behaviour.

* `geom_vline`, `geom_hline`, and `geom_abline` now work with non-Cartesian
  coordinate systems. (Thanks to Winston Chang)

ggplot2 0.8.9
----------------------------------------------------------------

A big thanks to Koshke Takahashi, who supplied the majority of improvements
in this release!

GUIDE IMPROVEMENTS

* key size: can specify width and height separately

* axis: can partially handle text rotation (issue #149)

* legend: now can specify the direction of element by opts(legend.direction =
  "vertical") or opts(legend.direction = "horizontal"), and legend box is
  center aligned if horizontal

* legend: now can override the alignment of legend box by
  opts(legend.box = "vertical") or opts(legend.box = "horizontal")

* legend: now can override legend title alignment with opts(legend.title.align
  = 0) or opts(legend.title.align = 1)

* legend: can override legend text alignment with opts(legend.text.align = 0)
  or opts(legend.text.align = 1)

BUG FIXES

* theme_*: can specify font-family for all text elements other than geom_text

* facet_grid: fixed hirozontal spacing when nrow of horizontal strip >= 2

* facet_grid: now can manually specify the relative size of each row and column

* is.zero: now correctly works

* +: adding NULL to a plot returns the plot (idempotent under addition)
  (thanks to suggestion by Matthew O'Meara)

* +: meaningful error message if + doesn't know how to deal with an object
  type

* coord_cartesian and coord_flip: now can wisely zoom when wise = TRUE

* coord_polar: fix point division bugs

* facet_grid: now labels in facet_grid are correctly aligned when the number
  of factors is more then one (fixes #87 and #65)

* geom_hex: now correctly applies alpha to fill colour not outline colour
  (thanks to bug report from Ian Fellows)

* geom_polygon: specifying linetype now works (thanks to fix from Kohske
  Takahashi)

* hcl: can now set c and l, and preserves names (thanks to suggestion by
  Richard Cotton)

* mean_se: a new summary function to work with stat_summary that calculates
  mean and one standard error on either side (thanks to contribution from
  Kohske Takahashi)

* pos_stack: now works with NAs in x

* scale_alpha: setting limits to a range inside the data now works (thanks to
  report by Dr Proteome)

* scale_colour_continuous: works correctly with single continuous value (fixes
  #73)

* scale_identity: now show legends (fix #119)

* stat_function: now works without y values

* stat_smooth: draw line if only 2 unique x values, not three as previously

* guides: fixed #126

* stat_smooth: once again works if n > 1000 and SE = F (thanks to bug report
  from Theiry Onkelinx and fix from Kohske Takahashi)

* stat_smooth: works with locfit (fix #129)

* theme_text handles alignment better when angle = 90

ggplot2 0.8.8
----------------------------------------------------------------

Bug fixes:

* coord_equal finally works as expected (thanks to continued prompting from
  Jean-Olivier Irisson)

* coord_equal renamed to coord_fixed to better represent capabilities

* coord_polar and coord_polar: new munching system that uses distances (as
  defined by the coordinate system) to figure out how many pieces each segment
  should be broken in to (thanks to prompting from Jean-Olivier Irisson)

* fix ordering bug in facet_wrap (thanks to bug report by Frank Davenport)

* geom_errorh correctly responds to height parameter outside of aes

* geom_hline and geom_vline will not impact legend when used for fixed
  intercepts

* geom_hline/geom_vline: intercept values not set quite correctly which
  caused a problem in conjunction with transformed scales (reported by Seth
  Finnegan)

* geom_line: can now stack lines again with position = "stack" (fixes #74)

* geom_segment: arrows now preserved in non-Cartesian coordinate system (fixes
  #117)

* geom_smooth now deals with missing values in the same way as geom_line
  (thanks to patch from Karsten Loesing)

* guides: check all axis labels for expressions (reported by Benji Oswald)

* guides: extra 0.5 line margin around legend (fixes #71)

* guides: non-left legend positions now work once more (thanks to patch from
  Karsten Loesing)

* label_bquote works with more expressions (factors now cast to characters,
  thanks to Baptiste Auguie for bug report)

* scale_color: add missing US spellings

* stat: panels with no non-missing values trigged errors with some statistics.
  (reported by Giovanni Dall'Olio)

* stat: statistics now also respect layer parameter inherit.aes (thanks to bug
  report by Lorenzo Isella and investigation by Brian Diggs)

* stat_bin no longer drops 0-count bins by default

* stat_bin: fix small bug when dealing with single bin with NA position
  (reported by John Rauser)

* stat_binhex: uses range of data from scales when computing binwidth so hexes
  are the same size in all facets (thanks to Nicholas Lewin-Koh for the bug
  report)

* stat_qq has new dparam parameter for specifying distribution parameters
  (thanks to Yunfeng Zhang for the bug report)

* stat_smooth now uses built-in confidence interval (with small sample
  correction) for linear models (thanks to suggestion by Ian Fellows)

* stat_spoke: correctly calculate stat_spoke (cos and sin were flipped, thanks
  to Jean-Olivier Irisson for bug report and fix)

ggplot2 0.8.7
----------------------------------------------------------------

* coord_map gains xlim and ylim arguments to control region of projection

* corrected label generation for computed aesthetics (..x..) and special
  names (`x x`)

* fullseq: now always returns vector of length two, even when range is 0

* geom_point legend takes more care to ensure that fill colours will be shown

* legend: fixed scale merging bug when labels were set manually

* scale_area: gains a legend argument like all other scales

* scale_colour_brewer: gains na.colour argument to set colour of missing
  values

* stat_bin2d: fix typo in breaks calculation

* stat_bin: deals with floating point rounding issues using the same
  algorithm as base::hist

* stat_density2d: fixed bug when contour = FALSE (Thanks to Takahashi Kohske)


ggplot2 0.8.6
----------------------------------------------------------------

NEW FEATURES

* trans_log1p: new log + 1 transformer contributed by Jean-Olivier Irisson

BUG FIXES

* aesthetics: fixed bug when overriding aesthetics with NULL

* annotate: adds layers with legend = FALSE

* coord_equal: correctly place tick marks (Fixes #61)

* documentation: usage statements should now be spread over multiple lines

* fortify.SpatialPolygonsDataFrame: fixed bug when region variable had missing values

* legend: don't try and display legend when unnecessary scale added

* legend: text labels now correctly left-aligned when non-numeric

* order aesthetic now correctly affects position adjustments  (Fixes #70)

* qplot loads facetting variables from global environment more correctly

* scale_date and scale_date_time now work with infinite positions

* scale_date and scale_date_time now take expand argument

* scales were not getting automatically added in many situations (Fixes #69)

* scale_manual was not returning labels in the correct format and so legends
  were not getting merged correctly

* stat_contour: fix error if x or y coordinates were negative

* stat_bin: now copes with bars of zero height (Fixes #72)

* stat_qq: always use sorted data (rather than interpolated quantiles) on
  sample axis.  This makes it behave more like qqnorm

* stat_quantile: correctly group results

* xlim now works with datetimes

* all plyr functions prefixed with their namespace to avoid clashes with other
  packages (thanks to Steve Lianoglou)


ggplot2 0.8.5
----------------------------------------------------------------

NEW FEATURES

* geom_text gains parse argument which makes it possible to display
  expressions. (Implements #50)

* all scales now have legend parameter, which defaults to TRUE. Setting to
  false will prevent that scale from contributing to the legend (Implements
  #27)

* default axis labels and legend titles are now stored in the options, instead
  of in each scale. This fixes a long standing bug where it was not easy to
  set the label for computed variable, such as the y axis on a histogram.
  Additionally, it means default scales are only added to the plot until just
  prior to plotting, instead of the previous behaviour where scales where
  added as layers were added - this could cause problems if you later modified
  the underlying data. (Implements #28)

* coord_equal: when ratio = NULL (the default), it will adjust the aspect
  ratio of the plot, rather than trying to extend the shortest axis.

* x and y positions can be set to Inf or -Inf to refer to the top/right and
  bottom/left extents of the panel. (Implements #18)

* expand_limits(): a new function to make it easy to force the inclusion of
  any set of values in the limits of any aesthetic.

NEW FEATURES (MINOR)

* aesthetics: when _setting_ an aesthetic, you may only set it to a single
  value.  This was always a good idea, but now it is enforced with an
  informative error message.

* stat_contour bump up default number of contours

* stat_density2d: make number of grid points used for density estimation
  user controllable (implements #9)

* geom_bin now allows you to set whether bins used intervals of the form
  (a, b] or [a, b) with the "right" parameter (implements #20)

* geom_path: linejoin, lineend and linemitre are now user controllable
  (implements #24)

* scales: all scales check that breaks are supplied if labels are, and
  that breaks and labels are the same length (implements #40)

* scales: if breaks are a named vector, the names will be used as labels
  (thanks to suggestion by David Kahle)

* scale_colour_gradient, scale_colour_gradient2 & scale_colour_gradientn now
  have formatter argument to match scale_continuous

* updated citation to refer to the ggplot2 book

BUG FIXES

* coord_cartesian now correctly sets limits when one or both of the position
  scales are non-linear.  (fixes #17)

* coord_equal: now works with non-linear scales (fixes #13)

* coord_map sets aspect ratio correctly (fixes #4)

* coord_polar correctly combines labels on end of axis if expressions
  (fixes #39)

* coord_trans now respects scale expand parameter (expansion occurs after
  transformation) (fixes #14)

* facet_grid with scales = "free" and space = "free" now calculates space
  correctly if the range of the scale is < 1 (fixes #1)

* facet_grid works once more when facetting with multiple variables in one
  direction (fixes #11)

* facet_wrap now sets aspect ratio correctly

* facet_wrap now maintains original order of data

* geom_hline and geom_vline now work with coord_flip (fixes #30)

* geom_path drops missing values at start and end of each line (fixes #41)

* scale_shape_discrete, scale_size_continuous, scale_alpha and
  scale_linetype_discrete added to scales to match naming convention of all
  other scales (fixes #47)

* legends now correctly calculate label widths (fixes #38)

* legends will only merge if both the title and all labels are the same.
  (fixes #16)

* legends: fix for bug #19: Legend with three constraints doesn't work

* stat_contour & stat_density2d: fix grouping bugs (issue #7)

* xlim, ylim: fix bug when setting limits of discrete scales


ggplot2 0.8.4
----------------------------------------------------------------

* aes and aes_string both convert prefixes to full names
* aesthetics: corrected list of aesthetics to include american spelling of
  colour as well as base R abbreviations
* aesthetics: fix bug in detecting which aesthetics are calculated
* aes_string treats NULL as "NULL"
* annotate now works with missing x and y (e.g. for geom_rect)
* continuous scale limits now automatically sorted
* coord_polar: fix bug if breaks not all inside limits
* facet_wrap: can now specify both ncol and nrow without getting an error
* facet_wrap: now works with statistics that produce both x and y values (e.g.
  stat_qq)
* fullseq now adds additional break on bottom if necessary, so that the
  include.lowest argument in cut never comes into play (this the source of a
  potential bug in histograms)
* geom_boxplot: alpha now affects fill colour of boxes only
* geom_path correctly switches to segments if varying alpha used (thanks to
  Karl Ove Hufthammer for the report and Baptiste Auguie for the fix)
* geom_point: the alpha aesthetic now also affects the fill.
* geom_ribbon always sorts input to avoid problems with certain pathological
  inputs
* geom_smooth was incorrectly applying alpha to line colour in the legend
* nullGrob renamed to zeroGrob to avoid name conflict with grid
* position_collide now works with missing values
* position_stack: fixed bug in detection of overlap for negative values
* scale_discrete_position now uses drop argument to force dropping of unused
  levels
* scale_gradient, scale_gradient2 and scale_gradientn now uses label
  parameters, if supplied
* scale_x_inverse, scale_y_inverse now actually work, and added recip as alias
* stat_qq now correctly groups results
* stat_smooth will not try and fit a line to 2 or fewer points (previously
  didn't try for only 1 point)
* stat_spoke now works with reversed scales
* grouping: now consistent between different geoms (Issue #33)

ggplot2 0.8.3
----------------------------------------------------------------

New features

* alpha: new aesthetic, with scale alpha.  Where a geom has both fill and colour, alpha affects the fill.

* annotate: new annotate function to make it easier to add annotations to plots

* facet_grid now takes strip label function from parameter labeller, not theme setting

* facet_grid: gains as.table argument to control direction of horizontal facets

* fortify: full set of methods for turning data from the sp package into data frames that can be plotted with ggplot2

* geom_errorbarh: new geom for horizontal error bars

* labels_parsed and labels_bquote functions to make it easier to display expressions on facet labels

* scale_manual now supports breaks and limits

* subset: experimental new feature.  Layers now have a subset argument, which takes subsets formatted like .(var1 < 5, var2 == 3) etc.

* xlim and ylim now work recognise Date and POSIXct classes to create date and date_time scales respectively

Dealing with missing values

* facet_wrap: add drop argument to control whether or not panels for non-existent combinations of facetting variables should be dropped or not.  Defaults to TRUE

* scale_discrete: empty factor levels will be preserved, unless drop = TRUE

Bug fixes

* added presidents dataset from book to package

* American spelling of color accepted in as geom parameter, and all colour
  scales have alias spelled color (e.g. scale_color_hue)

* facet_wrap: contents guaranteed to be clipped to panel

* facet_wrap: corrected labelling when facetting by multiple variables (thank
  to Charlotte Wickham for a clear test case)

* geom_histogram now works with negative weights (provided position =
  "identity").  This is useful for creating back to back histograms.

* geom_step: improve legend

* geom_text: better legend

* geom_vline, geom_hline, geom_abline: should work in yet more situations

* resolution: fixed bug in computation of resolution that lead to (e.g.)
  incorrect boxplot widths when there was only a single x value in a group.

* position_stack: fixed bug in detection of overlap for very large bins

* scale_discrete: factor levels no longer mistakenly reordered

* scale_hue: now spans full range of hue if it less than 360 degrees

* scale_hue: rotated default hue range by 15 degrees to avoid unfortunate
  red-green contrast in two colour case

* show now works with ggplot objects

* stat_sum: fixed bug which resulted in dropped aesthetics

* stat_summary: now warns when dropping records with missing values

* stat_summary: should be a little faster

* stat_summary: correctly passes ... arguments on fun.data

* theme_bw: corrected justification of axis.text.y

* trans: bug fixes to logistic transformation

* order aesthetic should work again

ggplot2 0.8.2
----------------------------------------------------------------

New features

* borders, fortify.map and map_data to make it easier to draw map borders and
  choropleth maps

* cut_interval and cut_number utility functions to discretise continuous
  variables

* stat_summary has reparameterised to make it easier to specify different
  summary functions.  It now has four parameters: fun.y, fun.ymin and
  fun.ymax; and fun.data.  See the documentation for stat_summary for more
  details

Minor improvements

* ggfluctuation: default to aspect ratio that produces squares

* ggsave: filename now first parameter, not second

* qplot: if sample aesthetic is used, stat automatically set to qq

* scale_datetime: improved breaks calculation

* scale_gradient: better default colour scheme from red to blue (thanks to
  Charlotte Wickham for providing the Munsell colours)

* scale_size and scale_area: increased default size range

* stats: all give useful error message if missing a required aesthetic

* theme_set warns if missing needed theme elements

* theme_text: now possible to right and left align text with hjust=0 and hjust=1 respectively

Bug fixes

* be explicit about is.discrete to avoid clash with Hmisc

* facet_wrap: work around R bug so no longer crashers when ncol = 1

* geom_errorbar now works correctly with dashed lines

* geom_path will now silently ignore lines with less than 2 points (instead of
  throwing a mysterious error as before)

* geom_path now responds to the size aesthetic once more

* geom_polygon etc now correctly displays linetype on legends

* geom_step now works with multiple groups

* geom_vline and geom_hline: fix bug when mapping intercept to variable in
  data frame

* ggsave: path parameter correctly sets path

* guides: fix broken legend from default stat aesthetics (e.g. for stat_sum)

* scale_manual now works better with missing values

* scale_manual: labels now correctly sets legend labels.

* stat_density_2d: no longer passes unnecessary parameters to kde2d causing an
  error message (seen when setting aesthetics with qplot)

* stat_pointrange: better relationship between point and line widths

* stat_sum now correctly preserves other aesthetic columns (should be a bit faster too)


ggplot2 0.8.1
----------------------------------------------------------------

New features

* new labs, xlab & ylab functions for easily modifying axis labels and legend titles

* qplot now guesses what geom you want based on the position aesthetics that you provide:

  * both x & y: scatterplot

  * only x: histogram

  * only y: scatterplot of seq_along(y) vs y

* scale_datetime: a first attempt at a scale for date time objects of class POSIXt

Aesthetic improvements

* legends should now work in cases where you have multiple layers the use the
  same geom and have different aesthetic mappings

* theme: new theme setting legend.key.size determines size of keys in legend

* theme: new theme setting plot.margins to control the plot margins

* tweaks to plot and legend layout

Other minor improvements

* geom_point warns if missing values present in data and not displayed on plot

* geom_smooth gives a more accurate warning when you have incorrectly specified the grouping

* geom_smooth will switch to an alternative smoothing method (mgcv::gam(y ~
  s(x, bs = "cr"))), when there are more than 1000 observations

* layers gain a legend argument, which allow you to force the layer either
  into (TRUE) or out of (FALSE) the legend

Bug fixes

* coord_equal now calculates scales correctly again

* coord_flip: flips axes labels again too

* coord_trans fix bug where transformation incorrect

* facet_grid: fix bug where tick labels where being produced outside the range of the axes

* facet_wrap: fixed bug with ncol = 1 or nrow = 1

* facet_wrap: labels correctly clipped to axis ranges

* facet_wrap: labels will match panels even when factor levels are not in alphabetical order

* facet_wrap: now works when a layer doesn't contain every level of the faceting variables

* geom_abline should now work in a wider variety of situations

* geom_smooth now gives correct asymmetric standard errors with generalised
  linear models (thanks to Thierry Onkelinx)

* geom_vline and geom_hline now correctly transform their intercepts if the
  scale is transformed

* geom_vline and geom_hline: now use xintercept and yintercept instead of intercept

* legend.position and legend.justification work again

* position_dodge now works for any number of elements with smaller widths, not just 2!

* scale_discrete_position: does a better job of calculating axis limits when
  plotting a mixture of continuous and discrete values (e.g. with geom_jitter)

* summary: tweaks to improve output


ggplot2 0.8  (2008-11-18)
----------------------------------------

* The two biggest new features in this release are the (long awaited) ability
  to have scales that vary between facets, and a faceting system that works
  like lattice (facet_wrap). From qplot, you can use facet_wrap by specifying
  one sided formula (~ colour, as opposed to . ~ color). To see some potential
  uses for these new features, see the "Positioning" chapter of the book.
  Implementing these changes has required a rewrite of large parts of the
  coordinate systems code, so if anything seems strange with non-Cartesian
  coordinate systems, please get in touch.

* I've also made another round of tweaks to make the plots more aesthetically
  pleasing.This includes using a bright blue colour for geoms used to add
  statistical summaries to plots (contour, smooth, and quantiles), and
  tweaking the default colour scheme for the continuous colour scale.Please
  let me know what you think.Remember that most of these options are
  controllable with the theming system - see the book chapter "Polishing your
  plots for publication".

* Accompanying this new release of the package is an updated and expanded
  version of the book. The content of the book is now largely complete (~170
  pages), and over the coming months I will be working on make it polished and
  easy to understand.See http://had.co.nz/ggplot2/book.I love to hear your
  feedback about the book, but at this point please don't bother reporting
  minor typos, I would much rather hear about what you want to do, but can't
  figure out from the book.

Other new features:

* geom_bin2d/stat_bin2d & geom_hex/stat_binhex: for 2d square and hexagon binning, particularly useful for alleviating overplotting in scatterplots

* geom_freqpoly: draws frequency polygons (= stat_bin + geom_line)

* scale_position: both discrete and continuous gain a new formatter argument
  to control the default formatting of the axis labels.  See also the handy
  numeric formatters: dollar, comma and percent

* the xlim and ylim functions now produce discrete scales when appropriate,
  and generate a reverse scale if the minimum is greater than the maximum

Improvements

* coord_map gains experimental axis labels

* facet_grid: new support for varying scales in rows and columns

* facet_wrap: new faceter which wraps a 1d ribbon of panels into 2d, in a
  similar way to lattice

* geom_bin: gains a drop argument to control whether or not 0 count bins
  should be removed

* geom_path and geom_line gain arrows argument to match geom_segment

* ggsave now checks that you are using it with a ggplot plot

* ggsave now produces postscript files that are suitable for embedding in
  another document

* ggsave now recognises the .svg extension and will produce svg files, if
  possible

* ggsave: default dpi changed to 300, on the assumption that you are saving
  the plot for printing

* qplot: uses facet_wrap if formula looks like ~ a + b (as opposed to a ~ b)

Aesthetic tweaks

* geom_bar, geom_polygon, geom_rect, ...: default fill colour is now much
  closer to black to match the defaults in other geoms (point, line, etc)

* geom_line, geom_path, geom_segment: lines have squared ends

* geom_point, geom_pointrange and geom_boxplot: now use shape = 16 instead of
  19.  This shape does not have a border from R 2.8 on, and so will look
  better when displayed transparently.

* geom_contour, geom_density2d, geom_quantile and geom_smooth use a bright
  blue colour for lines, to make them stand out when used with black points

* scale_gradient: tweaked default colours to make more aesthetically pleasing

* theme: new theme setting panel.margin (a unit) controls gap between panels
  in facetted plots (for both grid and wrap)

* theme_gray: removed black border around strips

* theme_bw: tweaks to make black and white theme look a little nicer

Bug fixes

* coord_cartesian now correctly clips instead of dropping points outside of its limits

* facet_grid: margins now grouped correctly in default case (non-aesthetic
  variables ignored when generating default group value)

* facet_grid: fix long standing bug when combining datasets with different
  levels of facetting variable

* geom_smooth calls stat::predict explicitly to avoid conflicts with packages
  that override predict for S4 model classes

* grid: correctly expose subcomponents of strips and axes

* mapping aesthetics to functions of stat output now works in a much wider
  variety of cases

* order aesthetic should now work with bars (and in general more geoms)

* position_dodge now works with points and other geoms that lack xmin and xmax

* scale_area works once more

* scale_discrete_position: empty levels are no longer displayed by default, if
  you want them, use breaks = levels(myfactor)

* scale_discrete_position: fixed bug when limits were set

* scale_discrete_position: more aesthetically pleasing expansion for a wider
  ranges of plots (picks expansion based on whether or not geom with width
  used, e.g. bars)

* scale_gradient*: axes are correctly labelled when a transformation is used

* scale_x_log10, scale_y_sqrt etc now correctly transform output from
  statistics as well as raw data

* scale_z_* now removed because no longer used by anything

* stat_bin: correctly returns 0 when no observations in a bin (was previously
  returning NA)

* stat_quantreg: deal with yet another new output format from quantreg

* stat_contour now has arguments to control the position of the contours,
  rather than relying on the z scale

* theme: panel.empty setting removed as it is no longer used

* theme_grey now aliased to theme_gray

* theme_line: setting size works correctly

* theme_rect, theme_segment: size now measured in mm, to be consistent with
  the rest of ggplot

ggplot2 0.7
----------------------------------------------------------------

* ggplot2 0.7 introduces a new theming system which allows you to control
  (almost) every aspect of the appearance of the plot.  This system is
  documented in the book chapter "Polishing your plots for publication",
  available from http://had.co.nz/ggplot2/book/polishing.pdf.

Bugs fixed

* geom_boxplot: now displays outliers even if only one present

* geom_jitter: setting one jitter direction to 0 now works

* geom_segment: should now work correctly in all coordinate systems (note that
  arrows only work in Cartesian coordinates)

* ggsave: correctly uses dpi for raster devices and default dpi changed to 72
  (thanks to Brian Ripley for pointing this out)

* ggsave: current device no longer closes if error occurs

* position_jitter: now works correctly with 0 jitter

* remove_missing: some statistics were calculated incorrectly when missing
  values were present

* scales: extra scales ignored (again)

* scales: legends respect fixed parameters of the layer

* scales: legends won't appear when aesthetics are mapped to NULL, or set to fixed value

* scales: xend and yend now transformed correctly

* scale_date: breaks are now rounded to correct position

New functionality

* geom_point: can now control colour and fill separately for point glyphs with
  borders

* geom_step: now has parameter direction which can take values vh (vertical
then horizontal)  or hv (horizontal then vertical) describing the shape of the
stairs

* qplot: new asp argument to set aspect ratio

* qplot: now captures the environment in which it was run, which should make
  it much more robust at finding the variables you expect it to find

* qplot: now treats any arguments wrapped in I() as parameters, not
  aesthetics, e.g. qplot(mpg, wt, data=mtcars, colour = I("red")) or
  qplot(mpg, wt, data=mtcars, size = I(5))

* scale_continuous: new minor_breaks argument to controls position of minor
  breaks

* scale_discrete: new discrete position scales which make it possible to
  manually position elements

* scale_gradientn: new colour scale which creates gradient between any list of
  colours

More consistent interfaces

* can use color instead of colour, and old R names throughout ggplot2

* geom_jitter: Arguments changed to height and width to match other position
  adjustments

* scales: any point outside of limits is dropped (this was previously the
  behaviour for discrete scales, but not continuous scales)

* scales: limits are consistent across discrete and continuous scales (limits
  c(1, NA) form no longer works for continuous scales)

* scales: order of legends reversed to match order of x axis (and to be
  consistent with previous versions)

* scale_date: new limits argument to set axis limits

* scale_discrete: all discrete scales accept breaks argument

* scale_discrete: all discrete scales have limits and labels argument to
  better control legends

* scale_discrete: character and logical vectors now reliably treated as
  discrete scales

* stat_density2d, geom_density2d: density2d used consistently (instead of
  density_2d in some places)

Improved aesthetics

* coord_polar: more tweaks to grid lines to enhance appearance

* coord_polar: new expand argument to control whether axes should be expanded
  outside the range of the data

* geom_contour, geom_smooth, geom_quantile: now use blue lines

* position_stack, position_dodge: should be more informative if conditions for
  stacking/dodging not met

* position_jitter: default amount of jittering tweaked to align with boxplots
  etc.

* scales: background colour of legends key matches plot

* themes: Complete rewrite of theming system, see new book chapter for details

* themes: direct access to plot options via $ is now disabled

Improved documentation and error messages

* facet_grid: documentation improved

* qplot: Better error messages when needed variables are missing

* scale_discrete: improved error message for too many values in domain

* scale_size: improved documentation for discrete variables

* online documentation generally tweaked and primped to work a little better
 and look a little nicer

* website now includes a search box

* links from rdoc now point to correct pages


ggplot2 0.6
----------------------------------------------------------------

The two big changes in this release are improved documentation and legends.

* all major ggplot2 components now have their own built in documentation, so
  that (e.g.) ?stat_smooth or ?geom_point now give you useful information

* the legend code is now considerably more sophisticated and will attempt to
  merge together legends for the same variable

* also, legends are drawn based on the geoms used (instead of the scales
  used, as previously) so should match the plot much better (e.g. for
  geom_smooth, geom_boxplot, geom_vline, geom_abline, geom_pointrange).

These features are new, so there are likely to be a few bugs that I haven't discovered.  Please me know if you discover any.

Other additions and corrections

* coord_equal: should now work correctly in all situations

* coord_polar: add start and direction parameters, giving more control over
  the layout of the polar coords

* coord_polar: added my favourite pie chart example

* coord_trans now deals with groups appropriately, at the cost of decreased
  speed

* geom_abline, geom_vline, geom_hline: should now behave better in a wider
  variety of settings

* geom_boxplot: deals with continuous x-axis and grouping much better

* geom_boxplot: now has it's own legend which actually looks like a boxplot

* geom_boxplot: reports if missing values removed

* geom_crossbar: the middle line is now display thicker than the other lines,
  controlled by the parameter fatten (thanks to Heike Hofmann for the
  suggestion)

* geom_density: fix scale adjustment bug in geom_density

* geom_line, geom_text: all size measurements (now lines and text as well) are
  measured in mm, lines/paths default to paths 0.5mm wide

* geom_rug: new to add marginal rug plots

* geom_smooth: added example showing how to use geom_smooth with your own
  models

* geom_smooth: fixed bug where if se=FALSE x axis always includes 0

* geom_vline, geom_hline: yet another rewrite which should make them more
  powerful and less error prone.

* ggsave reports width and height of saved image

* position_stack: fixed bug when data was empty

* qplot: allow qplot to use computed aesthetics too

* scale_continuous: tweaks to minor breaks to make appearance better on wider
  range of coordinate systems

* scale_discrete: all discrete scales now have labels argument which you can
  use to override the factor levels

* scale_discrete: now works correctly with character vectors

* scale_size: changed default range to [0.5, 3] to better reflect new sizing
  decisions

* scale_size: legends resize to avoid overlaps

* scale_x_continuous, scale_y_continuous: new convenience functions xlim and
  ylim (and zlim) that make it even easier to adjust the limits of the x, y,
  and z axes

* stat_bin, geom_area: fixed bug in combination of stat_bin and geom_area that
  made it difficult to draw frequency polygons

* stat_bin: fixed bug which resulted in increased counts when the x axis was a
  categorical variable with a single level (thanks to Bob Muenchen for
  pointing this out!)

* stat_bin: no longer incorrectly warns that binwidth is unspecified when
  breaks are set

* stat_bin: now takes origin argument to manually specify origin of first bin
  (default is round_any(min(range), bin_width, floor))

* stat_boxplot, stat_contour, stat_density_2d, stat_qq, stat_density: na.rm
  parameter added to the following statistics (thanks to Leena Choi for
  suggesting this)

* stat_function: new, makes it easy to superimpose a function on the plot

* stat_qq: axes flipped to agree with base R

* stat_qq: now uses sample aesthetic to select variable for summary

* stat_quantile: updated to work with latest version of quantreg

* stat_spoke: new, to make it possible to use geom_segment parameterised by
  angle and radius (thanks to Jiho for the suggestion)

* stat_summary: better documentation

* stat_summary: convenient auto wrapping of simple summary functions

Miscellaneous changes:

* it's now easy to change the default scales (and their arguments) with the
  set_default_scale function, see ?set_default_scale for more details (thanks
  to Bob Muenchen for the suggestion)

* new order aesthetic which controls the order in which elements are plotted

* min and max are now scaled the same way as y

* functions are silently dropped (e.g. aes(colour=col))

* scales do not try and map variables that don't exist (fixes some rather
  obscure bugs)

* aes(mpg, wt) is now equivalent to aes(x = mpg, y = wt)


ggplot2 0.5.7
----------------------------------------------------------------

New geoms, scales and aesthetics

* stat_step and geom_step to draw staircase plots (like plot(type="s"))

* order aesthetic (currently only for lines/paths) allows you to control the
  drawing order within a group

* scale_manual makes it easier to let ggplot uses the exact
  colours/sizes/linetypes that you want

* scale_reverse allows you to reverse the scale of x and y axes

* scale_grey is a new black and white scale for categorical data (colour and
  fill)


Improved options handling

* new function opts() to allow modification of plot options by addition

* update(p, theme_bw) and p + theme_bw now work

These changes mean that you can modify plot options in the same way that you modify all other aspects of the plot, e.g.  qplot(mpg, wt, data=mptcars) + opts(title = "Fuel economy vs weight")

Improved documentation

* many tweaks to the online documentation, particular including the actual
  code you need to run for each object!

* every page now has a link to a form where you can submit feedback on exactly
  you do or don't like about a page

* required aesthetics now listed in documentation

* geom_polygon now has a decent example

* numerous minor corrections suggested by Jörg Beyer

* separated plotting advice from details of plot construction (what vs how),
  thanks to Bert Gunter for this suggestion


Improved map projections (with coord_map)

* coord_map defaults to orientation = c(90, 0, mean(range(y))) - this ensures
  that multiple layers line up correctly, but means you will have to specify
  the orientation yourself for many projections

* coord_map now respects limits set by scales

* removed useless ticks from coord_map

If you're using ggplot to draw maps and have thought of other features that would make your life easier, please let me know.


Bug fixes

* adding data and aesthetics in separate steps should now work

* layers with set parameters will not use mapped aesthetics

* use LazyLoad: false instead of SaveData: true for better future
  compatability

* coord_cartesian: fixed bug that prevented you from overriding the default
  axis expansion

* coord_equal: now scales correctly if ratio < 1

* geom_abline: fix bug where slope was ignored

* geom_jitter now works correctly with groups and categorical values (was
  actually a bug in how scale_discrete deals with continuous values)

* geom_path: automatically switch between polylineGrob and segmentsGrob when
  drawing paths so that setting line type now works properly

* geom_segment now uses both ends of segments to calculate axis limits

* plotmatrix: fix bug in scatterplot matrix where all scatterplots were
  transposed!

* qplot: should now work better within functions

* quickplot added as an alias of qplot, to avoid confusion with qunif, etc

* scale_*: better error message if you add a scale without a matching
  aesthetic mapping in the plot

* scale_identity no longer converts everything to character

* scale_identity: grob argument renamed to guide

* stat_*: made all statistics more robust to errors

* stat_quantile: fixed bug when only drawing a single quantile

* stat_smooth: returns silently if <2 non-missing data points


Minor aesthetic improvements

* coord_polar now specifies aspect.ratio by default, and I've made a few other
  tweaks to make polar coordinates plot look nicer

* geom_bar no longer draws gray borders by default, but instead uses the same
  colour as fill (this eliminates a tiny gap between neighbouring bars)

* plotmatrix: tweaks to improve display of scatterplot matrix

* scale_brewer: added option to reverse palette

* scale_colour: colour and fill legends now look exactly the same (previously
  colour was missing a grey border)

* scale_discrete has slightly larger expansion (0.75 vs 0.5)

* stat_bar: only output bars with > 0 count


ggplot2 0.5.6
----------------------------------------------------------------

Improved error messages and other notifications:

* all geoms and position adjustments should now give an informative error
  message when required aesthetics are missing

* better error messages if data not a data frame, or mapping not created by
  aes or aes_string

* better errors for qplot when variables missing or data invalid

* better error if somehow you are missing necessary scales

* stat_bin informs you of the default choice of binwidth

* stat_smooth gives helpful error messages for common problems

* printing a geom now displays the data set that it uses (if not the default)

Other improvements:

* colour and fill legends now surround by background plot colour

* can now draw arrow heads with geom_segment, and have added an example
  demonstrating drawing a vector field

* density plots should always include 0 on y axis

* default boxplot outlier changed colour to black

* stat_smooth supports categorical variables a little better

* implemented hash methods for all ggplot objects.  This is the first step in
  making it easier for me to compare all examples between versions for quality
  control purposes

New data:

* seals, contributed by David Brillinger and Charlotte Wickham, used for
  vector field example

Bug fixes:

* geoms hline, vline and abline now all work correctly when a grouping variable is used

* block histograms (where individuals are identifiable) now work correctly

* all ggplot objects should now print properly from the command line

* fixed bug in geom_path when only 1 point

* segments geom now works correctly for more coordinate systems

* order variables in scatterplot matrix by order of variables in data.frame

* geom_density deals with missing values correctly when displaying scaled densities

* fixed bug in calculating categorical ranges

* fixed bug in drawing error bars

Subtractions

* now relies on R 2.6

* removed grid.gedit and grid.gremove, and code replaced by grid.ls

ggplot2 0.5.5
----------------------------------------------------------------

Improvements:

* ggplot now gives rather more helpful errors if you have misspecified a
  variable name in the aesthetic mapping

* changed default hline and vline intercepts to 0

* added "count" output variable from stat_density for creating
  stacked/conditional density plots

* added parameters to geom_boxplot to control appearance of outlying points

* overriding aesthetics with fixed values that have already been set with
  aesthetics now actually works

* slightly better names for xaxis and yaxis grobs

* added aes_string function to make it easier to construction aesthetic
  mapping specifications in functions

* continuous scales now have labels argument so that you can manually specify
  labels if desired

* stat_density now calculates densities on a common grid across groups.  This
  means that position_fill and position_stack now work properly

* if numeric, legend labels right aligned

* polar coordinates much improved, and with better examples

Documentation:

* fixed argument documentation for qplot

* added (very) rudimentary documentation about what functions return

* documentation now lists extra variables created by statistics

Bug fixes:

* coord_flip now works with segment and all interval geoms

* geom_errorbar now works in all coordinate systems

* derived y axes (eg. on histogram) are now labelled correctly

* fixed bug in stat_quantile caused by new output format from predict.rq

* fixed bug if x or y are constant

* fixed bug in histogram where sometimes lowest bar was omitted

* fixed bug in stat_qq which prevent setting aesthetics

* fixed bug in qplot(..., geom="density", position="identity")

* fixed stat_qq so that unnecessary arguments are no longer passed to the
  distribution function

Subtractions:

* removed grid argument from ggsave, replaced by ggtheme(theme_bw)

* removed add argument from qplot


ggplot2 0.5.4
----------------------------------------------------------------

* border now drawn on top of geoms, instead of below - this results in better
  appearance when adjusting scale limits

* ggplot() + aes() now modifies existing default aesthetic mapping, rather
  than overwriting

* polish examples in facet_grid

ggplot2 0.5.3
----------------------------------------------------------------

* added experimental scatterplot matrix, see ?plotmatrix

* added new border.colour and grid.minor.colour options for better control
  over plot apperance

* updated theme_bw to do better when drawing a plot with white background

* better default colour choices for gradients (and more discussion in examples)

* fixed bug in ScaleGradient2 where scales with different positive and
  negative ranges were not scaled correctly

* allow expressions as result from strip.text

* fixed rare bug in geom_vline and geom_hline

* fixed example in geom_abline

* tweaked display of multiline axis labels

ggplot2 0.5.2
----------------------------------------------------------------

* add argument to position dodge so it's now possible to accurately dodge things with different widths to their physical widths

* added median summary

New examples:

* logistic regression example in stat_smooth

Bugs fixed:

* evaluation of arguments to layer is no longer delayed

* can use categorical xseq with stat_smooth

* x and y axes named incorrectly (thanks to Dieter Menne for spotting this)

* can now pass position objects to qplot

* y jitter calculated correctly, and jittered data rescales axis now

* removed silly legend from quantile plot

* extra arguments not being passed on to geoms/stats

* fixed bug in stat_summary when summarising a factor

* fixed bugs in stat_summary, geom_ribbon, and coord_trans examples

ggplot2 0.5.1
----------------------------------------------------------------

* renamed scale_manual to scale_identity to map position_identity and
  stat_identity

* ensured all grob consistently named

* renamed aesthetics argument to mapping to be consistent with description in
  book

* added useful utilities for modifying grobs

* bug fixes to x axis range with interval geoms

* added ability to turn legend off for single scale (currently undocumented)

* added economics data set and matching examples

ggplot2 0.5
----------------------------------------------------------------

* complete rewrite of ggplot code base

* id/grouping completely rewritten so that automatically grouped when any of
  the aesthetics is a categorical variable.This behaviour is defined in the
  Grammar of Graphics, and makes things like qplot(wt, data=mtcars,
  geom="density", colour=factor(cyl)) work nicely<|MERGE_RESOLUTION|>--- conflicted
+++ resolved
@@ -1,7 +1,6 @@
 ggplot2 1.0.1.9xxx
 ----------------------------------------------------------------
 
-<<<<<<< HEAD
 * `geom_label()` works like `geom_text()` but draws a solid background
   behind each label (#1039).
 
@@ -110,11 +109,10 @@
   device to use ('pdf', 'png', 'jpeg', etc.), for when it cannot be correctly
   inferred from the file extension (for example when a temporary filename is
   supplied server side in shiny apps) (@sebkopf, #939)
-=======
+
 * Add access to the new `direction` argument of `scales::brewer_pal` and
   simplify changing the order of colours for `scale_*_brewer` and
   `scale_*_distiller` (@jiho, #1139)
->>>>>>> 851154f3
 
 * `facet_wrap()` more carefully checks its `nrow` and `ncol` arguments
   to ensure that they're specified correctly (@richierocks, #962)
